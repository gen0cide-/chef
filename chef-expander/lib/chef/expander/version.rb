#
# Author:: Daniel DeLeo (<dan@opscode.com>)
# Author:: Seth Falcon (<seth@opscode.com>)
# Author:: Chris Walters (<cw@opscode.com>)
# Copyright:: Copyright (c) 2010-2011 Opscode, Inc.
# License:: Apache License, Version 2.0
#
# Licensed under the Apache License, Version 2.0 (the "License");
# you may not use this file except in compliance with the License.
# You may obtain a copy of the License at
#
#     http://www.apache.org/licenses/LICENSE-2.0
#
# Unless required by applicable law or agreed to in writing, software
# distributed under the License is distributed on an "AS IS" BASIS,
# WITHOUT WARRANTIES OR CONDITIONS OF ANY KIND, either express or implied.
# See the License for the specific language governing permissions and
# limitations under the License.
#

require 'open3'

module Chef
  module Expander

<<<<<<< HEAD
    VERSION = "0.10.7"
=======
    VERSION = "0.10.8"
>>>>>>> 4ae2e384

    def self.version
      @rev ||= begin
        begin
          rev = Open3.popen3("git rev-parse HEAD") {|stdin, stdout, stderr| stdout.read }.strip
        rescue Errno::ENOENT
          rev = ""
        end
        rev.empty? ? nil : " (#{rev})"
      end
      "#{VERSION}#@rev"
    end

  end
end<|MERGE_RESOLUTION|>--- conflicted
+++ resolved
@@ -23,11 +23,7 @@
 module Chef
   module Expander
 
-<<<<<<< HEAD
-    VERSION = "0.10.7"
-=======
     VERSION = "0.10.8"
->>>>>>> 4ae2e384
 
     def self.version
       @rev ||= begin
