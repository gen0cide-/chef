--- conflicted
+++ resolved
@@ -19,10 +19,7 @@
 
 require 'ffi'
 require 'chef/reserved_names'
-<<<<<<< HEAD
-=======
 require 'chef/exceptions'
->>>>>>> c95592e0
 
 class Chef
   module ReservedNames::Win32
