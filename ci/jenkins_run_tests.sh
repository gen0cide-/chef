#!/bin/bash

export PATH=/usr/local/bin:$PATH

ruby -v;
# remove the Gemfile.lock and try again if bundler fails.
# This should take care of Gemfile changes that result in "bad" bundles without forcing us to rebundle every time
<<<<<<< HEAD
bundle install --path vendor/bundle || ( rm Gemfile.lock && bundle install --path vendor/bundle )
bundle exec rspec -r rspec_junit_formatter -f RspecJunitFormatter -o test.xml -f documentation spec;
=======
bundle install --binstubs --path vendor/bundle || ( rm Gemfile.lock && bundle install --binstubs --path vendor/bundle )
bin/rspec -r rspec_junit_formatter -f RspecJunitFormatter -o test.xml -f documentation spec;
RSPEC_RETURNCODE=$?

# move the rspec results back into the jenkins working directory
mv test.xml ..

# exit with the result of running rspec
exit $RSPEC_RETURNCODE
>>>>>>> b568c4d0
<|MERGE_RESOLUTION|>--- conflicted
+++ resolved
@@ -5,17 +5,12 @@
 ruby -v;
 # remove the Gemfile.lock and try again if bundler fails.
 # This should take care of Gemfile changes that result in "bad" bundles without forcing us to rebundle every time
-<<<<<<< HEAD
 bundle install --path vendor/bundle || ( rm Gemfile.lock && bundle install --path vendor/bundle )
 bundle exec rspec -r rspec_junit_formatter -f RspecJunitFormatter -o test.xml -f documentation spec;
-=======
-bundle install --binstubs --path vendor/bundle || ( rm Gemfile.lock && bundle install --binstubs --path vendor/bundle )
-bin/rspec -r rspec_junit_formatter -f RspecJunitFormatter -o test.xml -f documentation spec;
 RSPEC_RETURNCODE=$?
 
 # move the rspec results back into the jenkins working directory
 mv test.xml ..
 
 # exit with the result of running rspec
-exit $RSPEC_RETURNCODE
->>>>>>> b568c4d0
+exit $RSPEC_RETURNCODE